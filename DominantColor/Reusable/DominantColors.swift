--- conflicted
+++ resolved
@@ -49,18 +49,8 @@
 
 // MARK: Conversions
 
-<<<<<<< HEAD
 private func RGBVectorToCGColor(rgbVector: INVector3) -> CGColor {
-    return CGColorCreateGenericRGB(CGFloat(rgbVector.x), CGFloat(rgbVector.y), CGFloat(rgbVector.z), 1.0)
-=======
-private extension IN_RGBColor {
-    func toCGColor() -> CGColorRef {
-        let components = [CGFloat(r), CGFloat(g), CGFloat(b), CGFloat(1.0)]
-        let colorSpace = CGColorSpaceCreateDeviceRGB()
-        let CGColor    = CGColorCreate(colorSpace, components);
-        return CGColor
-    }
->>>>>>> b67a38eb
+    return CGColorCreate(CGColorSpaceCreateDeviceRGB(), [CGFloat(rgbVector.x), CGFloat(rgbVector.y), CGFloat(rgbVector.z), 1.0])
 }
 
 private extension RGBAPixel {
