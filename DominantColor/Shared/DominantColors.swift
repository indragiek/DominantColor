--- conflicted
+++ resolved
@@ -112,18 +112,9 @@
             labValues.append(memoizedRGBToLAB(pixel))
         }
     }
-<<<<<<< HEAD
-    
-    // Convert the colors to the LAB color space and cluster the colors using the k-means algorithm
-    let yuvColors = colors.map { IN_RGBToLAB($0) }
-    let k = selectKForElements(yuvColors)
-    var clusters = kmeans(yuvColors, k, seed, distanceForAccuracy(accuracy))
-=======
-
     // Cluster the colors using the k-means algorithm
     let k = selectKForElements(labValues)
-    var clusters = kmeans(labValues, k, seed)
->>>>>>> f39eff87
+    var clusters = kmeans(labValues, k, seed, distanceForAccuracy(accuracy))
     
     // Sort the clusters by size in descending order so that the
     // most dominant colors come first.
